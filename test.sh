--- conflicted
+++ resolved
@@ -5,16 +5,12 @@
 # handle internal redirection
 exec 2>test.err 3>&2 4>/dev/null
 
-<<<<<<< HEAD
 case $(uname -s) in
     Darwin) is_linux=false;;
     Linux) is_linux=true;;
 esac
 
-versionstr=0.2.7.2
-=======
 versionstr=0.2.7.3
->>>>>>> 2246c694
 
 cdir=$PWD
 
