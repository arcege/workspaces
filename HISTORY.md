--- conflicted
+++ resolved
@@ -1,15 +1,13 @@
 # Workspaces
 
-<<<<<<< HEAD
 ## 0.5.4
 * Add "ws use" command to change Workspaces root directories.
 * Allow `enter` command to take configuration values.
 * Refactor tests to use a test harness system with cleaner output.  Output from failed tests
   will be displayed at the end.
-=======
+
 ## 0.5.3.1
 * On Darwin, grep is in /usr/bin, and sed was not given a function.
->>>>>>> cf10ee0b
 
 ## 0.5.3
 * Fixes for failures of hard link of plugins on upgrade.
