--- conflicted
+++ resolved
@@ -70,7 +70,7 @@
 elif [ $_ws_shell = zsh ]; then
     _ws_prog="${(%):-%x}"
 fi
-_ws_dir="$(cd $(dirname ${_ws_prog}); pwd)"
+_ws_dir="$(cd $(/usr/bin/dirname ${_ws_prog}); pwd)"
 _WS_SOURCE="$_ws_dir/${_ws_prog##*/}"
 unset _ws_prog
 unset _ws_dir
@@ -135,7 +135,6 @@
 function _ws_date { /bin/date ${1:+"$@"}; }
 function _ws_dirname { /usr/bin/dirname ${1:+"$@"}; }
 function _ws_echo { builtin echo "$@"; }
-function _ws_fgrep { _ws_grep -F "$@"; }
 function _ws_grep { /bin/grep "$@"; }
 function _ws_ln { /bin/ln "$@"; }
 function _ws_ls { /bin/ls ${1:+"$@"}; }
@@ -232,7 +231,7 @@
 # * state - print the top index and what is on the stack
 _ws_stack () {
     _ws_debug 7 args "$@"
-    local last pos size
+    local last size
     # bash arrays are zero based, but zsh is one based
     size=${#_ws__stack[*]}
     if [ $_ws_shell = bash ]; then
@@ -242,7 +241,7 @@
     fi
     case $1 in
         get)
-            if [ $2 -ge 0 -a $2 -lt $pos ]; then
+            if [ $2 -ge 0 -a $2 -lt $size ]; then
                 _ws_echo "${_ws__stack[$2]}"
             else
                 _ws_debug 2 "out of bounds $2"
@@ -277,12 +276,12 @@
             fi
             ;;
         remove)
-            if [ $pos -gt 0 ]; then
+            if [ $size -gt 0 ]; then
                 _ws_debug 4 "remove #$2 from stack"
                 local _newarray i
                 _newarrary=()
                 i=0
-                while [ $i -lt $pos ]; do
+                while [ $i -lt $size ]; do
                     if [ $i -ne $2 ]; then
                         _newarray+=( ${_ws__stack[$i]} )
                     fi
@@ -466,18 +465,16 @@
                 return 1
             fi
             if _ws_grep -q "^${var}=" "$file"; then
+                _ws_debug 5 "Changeing ${var} in ${file} to ${val}"
                 _ws_sed -i -e "/^${var}=/s/=.*/=\"${val}\"/" "$file"
             else
+                _ws_debug 5 "Adding ${var} in ${file} to ${val}"
                 _ws_echo "${var}=\"${val}\"" >> "$file"
             fi
             ;;
         list)
             if [ "x$var" = x-v -o "x$var" = x--verbose ]; then
-<<<<<<< HEAD
-                _ws_fgrep '=' "$file" | _ws_fgrep -v _wshook_
-=======
                 _ws_grep -F '=' "$file" | _ws_grep -Fv _wshook_
->>>>>>> 51e03d7f
             else
                 _ws_sed -ne '/_wshook_/d;/=.*/s///p' "$file"
             fi
@@ -524,7 +521,7 @@
         load)
             local cfgfile="$3"
             _ws_debug 1 "Applying vars from $cfgfile"
-            while read var val; do
+            while IFS=$'=' read var val; do
                 _ws_cmd_config set ${wsname} "$var" "$val"
             done < $cfgfile
             return 0
@@ -760,7 +757,12 @@
                     _ws_error "No workspace exists for $wsname"
                     return 1
                 elif [ -d "${wsdir}/.ws/plugins" ]; then
-                    _ws_ls -1 ${wsdir}/.ws/plugins
+                    for name in "${wsdir}/.ws/plugins"/*; do
+                        if [ "$name" = "${wsdir}/.ws/plugins/*" ]; then
+                            break
+                        fi
+                        _ws_echo "${name##*/}"
+                    done
                 fi
             fi
             return 0
@@ -956,7 +958,7 @@
     if [ -d "$wsdir/.ws/plugins" ]; then
         local has_null_glob=0
         if [ $_ws_shell = zsh ]; then
-            setopt | _ws_fgrep -qs nullglob
+            setopt | _ws_grep -Fqs nullglob
             has_null_glob=$?
             setopt -o null_glob
         fi
@@ -1018,7 +1020,7 @@
             hookfile=$(find_hookfile "$2")
             if [ $? -ne 0 ]; then
                 return 1
-            elif [ "x$3" = x--global -o "x$3" = --skel ]; then
+            elif [ "x$3" = x--global -o "x$3" = x--skel ]; then
                 _ws_error "Cannot copy over global hooks."
                 return 1
             elif [ -z "x$3" ]; then
@@ -1293,29 +1295,6 @@
 # result code: none
 _ws_cmd_stack () {
     _ws_debug 7 args "$@"
-<<<<<<< HEAD
-    if [ x${_ws__current:+X} = xX ]; then
-        local context n=0 i=$(_ws_stack size)
-        local lhs rhs
-        if [ $_ws_shell = zsh ]; then
-            let i++
-            n=1
-        fi
-        _ws_echo "${_ws__current}*"
-        while [ $i -gt $n ]; do
-            let i--
-            context=${_ws__stack[$i]}
-            lhs="${context%%:*}"
-            rhs="${context#*:}"
-            case $lhs in
-                ""|/*) _ws_echo "($rhs)";;
-                *)     _ws_echo "$lhs";;
-            esac
-        done
-    else
-        _ws_echo "($PWD)"
-    fi
-=======
     case $1 in
         help)
             _ws_echo "ws stack"
@@ -1324,17 +1303,16 @@
             ;;
         ''|show)
             if [ x${_ws__current:+X} = xX ]; then
-                local context oldIFS i=$(_ws_stack size)
+                local context i=$(_ws_stack size)
                 _ws_echo "${_ws__current}*"
                 while [ $i -gt 0 ]; do
                     let i--
-                    context=$(_ws_stack get $i)
-                    oldIFS="$IFS"; IFS=":"
-                    set -- ${context}
-                    IFS="$oldIFS"
-                    case $1 in
-                        ""|/*) _ws_echo "($2)";;
-                        *) _ws_echo $1;;
+                    context=${_ws__stack[$i]}
+                    lhs="${context%%:*}"
+                    rhs="${context#*:}"
+                    case $lhs in
+                        ""|/*) _ws_echo "($rhs)";;
+                        *)     _ws_echo "$lhs";;
                     esac
                 done
             else
@@ -1365,7 +1343,6 @@
             done
             ;;
     esac
->>>>>>> 51e03d7f
 }
 
 # convert a directory to a workspace, do:
@@ -1625,6 +1602,7 @@
             unset W_DIR _ws__stack unset _ws__current
             unset WS_DEBUG _WS_DEBUGFILE _WS_SOURCE
             unset _ws_shell
+            unset _ws__seen_upgrade_warning
             return 0
         else
             WS_DIR=$HOME/workspaces
